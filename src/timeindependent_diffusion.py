import numpy as np
import matplotlib.pyplot as plt
from matplotlib.animation import FuncAnimation
import seaborn as sns

# Plotting parameters
plt.rc('text', usetex=True)
plt.rc('font', family='serif')

titlesize = 16
labelsize = 20
colors = sns.color_palette("Set2", 8)
ticksize = 18

class time_independent_diffusion:
    def __init__(self, N, L, epsilon=1e-5, max_iter=10000, method='Jacobi', omega=1.0):
        self.N = N
        self.L = L
        self.dx = L / N
        self.epsilon = epsilon
        self.max_iter = max_iter
        self.method = method
        self.omega = omega

        # discretized points
        self.x = np.linspace(0, L, N)
        self.y = np.linspace(0, L, N)

        # two grids for Jacobi method
        self.c = np.zeros((N, N))

        # Set initial boundary conditions
        self.c[N-1, :] = 1
        self.c[0, :] = 0

        self.objects = np.zeros((N, N))

    def check_boundary_conditions(self):
        """Check if boundary conditions are maintained"""
        assert np.allclose(self.c[self.N-1, :], 1), "Top boundary condition violated"
        assert np.allclose(self.c[0, :], 0), "Bottom boundary condition violated"

    def jacobi_step(self):
        """
        One Jacobi iteration step.
        """
        c_next = np.copy(self.c)
        c_next[self.N-1, :] = 1 # top boundary
        c_next[0, :] = 0 # bottom boundary

        # Vectorized update with wrapping boundary conditions (excluding first and last row)
        c_next[1:-1, :] = 0.25 * (
            self.c[2:, :] +     # below (next row, non-wrapped)
            self.c[:-2, :] +    # above (previous row, non-wrapped)
            self.c[1:-1, (np.arange(self.c.shape[1]) + 1) % self.c.shape[1]] +  # right neighbor (wraps around)
            self.c[1:-1, (np.arange(self.c.shape[1]) - 1) % self.c.shape[1]]    # left neighbor (wraps around)
        )

        # maximum change
        delta = np.max(np.abs(c_next - self.c))

        # Update grid
        self.c = c_next

        return delta

    def gauss_seidel_step(self):
        """
        One Gauss-Seidel iteration step.
        """
        c_old = np.copy(self.c)

        # boundary conditions
        self.c[self.N-1, :] = 1  # top boundary
        self.c[0, :] = 0  # bottom boundary

        # Update all point using the diffusion equation as stated in the assignment
        for x in range(0, self.N):
            for y in range(1, self.N - 1):  # Skip boundary rows
                xmin1 = (x - 1) % self.N
                xplus1 = (x + 1) % self.N
                self.c[y, x] = 1 / 4 * (self.c[y, xplus1] + self.c[y, xmin1] + self.c[y + 1, x] + \
                                        self.c[y - 1, x])

        # maximum change
        delta = np.max(np.abs(self.c - c_old))

        return delta

    def sor_step(self):
        """
        One Successive Over-Relaxation (SOR) iteration step.
        """
        c_old = np.copy(self.c)

        # boundary conditions
        self.c[self.N-1, :] = 1  # top boundary
        self.c[0, :] = 0  # bottom boundary

        # Update all point using the diffusion equation as stated in the assignment
        for x in range(0, self.N):
            for y in range(1, self.N - 1):  # Skip boundary rows

                # skip objects
                if self.objects[y, x] == 1:
                    continue

                xmin1 = (x - 1) % self.N
                xplus1 = (x + 1) % self.N
                self.c[y, x] = self.omega / 4 * (self.c[y, xplus1] + self.c[y, xmin1] + self.c[y + 1, x] + \
                                        self.c[y - 1, x]) + (1 - self.omega) * self.c[y, x]


        # Calculate maximum change
        delta = np.max(np.abs(self.c - c_old))

        return delta


    def solve(self):
        """
        Solve the time-independent diffusion equation using Jacobi iteration.
        """
        # history tracking
        self.delta_history = []
        self.iterations = None

        # Select the appropriate method
        if self.method == 'Jacobi':
            step_method = self.jacobi_step
        elif self.method == 'Gauss-Seidel':
            step_method = self.gauss_seidel_step
        elif self.method == 'SOR':
            step_method = self.sor_step
        else:
            raise ValueError(f"Unknown method: {self.method}")

        # iteration
        for iteration in range(self.max_iter):
            delta = step_method()
            self.delta_history.append(delta)

            if delta < self.epsilon:
                print(f"Converged after {iteration+1} iterations (delta={delta:.2e})")
                self.iterations = iteration + 1
                break

        if self.iterations is None:
            print(f"Warning: Failed to converge after {self.max_iter} iterations")
            print(f"Last delta: {delta}")
            print(f"Epsilon: {self.epsilon}")

        return self.iterations

    def optimal_omega_binarysearch(self, tol=1e-3, max_iter=100, objects=False):
        """
        Finds the optimal omega for the SOR method using binary search.
        """
        omega_left, omega_right = 1.7, 2.0  # Optimal range for our diffusion problem
        best_omega = None
        best_iterations = np.inf

        for _ in range(max_iter):
            omega_mid = (omega_left + omega_right) / 2
            omega_test = omega_mid + tol

            diff_mid = time_independent_diffusion(N=self.N, L=self.L, epsilon=self.epsilon, method='SOR', omega=omega_mid)
            if objects:
                diff.init_heart()
            iterations_mid = diff_mid.solve()

            diff_test = time_independent_diffusion(N=self.N, L=self.L, epsilon=self.epsilon, method='SOR', omega=omega_test)
            if objects:
                diff.init_heart()
            iterations_test = diff_test.solve()

            if iterations_test < iterations_mid:
                omega_left = omega_mid
            else:
                omega_right = omega_mid

            if iterations_mid < best_iterations:
                best_omega = omega_mid
                best_iterations = iterations_mid

            if abs(omega_right - omega_left) < tol:
                break

        print(f"Optimal omega: {best_omega:.3f} (Converged in {best_iterations} iterations)")
        return best_omega

    def plot_omega_N(self, min_N=10, max_N=300, num_N=10):
        """
        Plots the optimal omega as a function of N.
        """
        # N_values = np.linspace(min_N, max_N, num_N, dtype=int)
        # optimal_omega_values = []
        # for N in N_values:
        #     self.N = N
        #     optimal_omega_values.append(self.optimal_omega_binarysearch())
        # # save in csv N_values and Omega values
        # np.savetxt('../results/N_values.csv', N_values, delimiter=',')
        # np.savetxt('../results/optimal_omega_N.csv', optimal_omega_values, delimiter=',')
        N_values = np.loadtxt('../results/N_values.csv', delimiter=',')
        optimal_omega_values = np.loadtxt('../results/optimal_omega_N.csv', delimiter=',')
        plt.figure(figsize=(8, 5))
        plt.plot(N_values, optimal_omega_values, 'o-', color=colors[1])
        plt.xlabel('Intervals (N)', fontsize=labelsize+4)
        plt.ylabel(r'Optimal $\omega$', fontsize=labelsize+4)
        plt.xticks(fontsize=ticksize+4)
        plt.yticks(fontsize=ticksize+4)
        plt.tight_layout()
        plt.grid(True)
        plt.savefig('../figures/optimal_omega_N.pdf')
        plt.show()

    def plot(self):
        """Plot the current state of the system as a 2D color map"""
        plt.figure(figsize=(8, 8))

        im = plt.imshow(self.c,
                       extent=[0, self.L, 0, self.L],
                       origin='lower',
                       cmap='viridis',
                       aspect='equal',
                       vmin=0, vmax=1)

        # Overlay objects
        if self.objects.any():
            object_color = 'gray'
            object_array = np.ma.masked_where(self.objects == 0, self.objects)
            plt.imshow(object_array,
                    extent=[0, self.L, 0, self.L],
                    origin='lower',
                    cmap=object_color,
                    alpha=0.5)

        plt.colorbar(im, label='Concentration')
        plt.xlabel('x', fontsize=labelsize)
        plt.ylabel('y', fontsize=labelsize)
<<<<<<< HEAD
        plt.title(f'Steady State Concentration Distribution({self.method})', fontsize=titlesize)
=======
        plt.title(f'Steady State Concentration Distribution ({self.method})', fontsize=titlesize)
>>>>>>> bb70e007
        plt.yticks(fontsize=ticksize)
        plt.xticks(fontsize=ticksize)
        plt.tight_layout()
        plt.show()

    def plot_convergence(self):
        """
        Plot the convergence history (delta vs iterations).
        """
        plt.figure(figsize=(8, 8))
        plt.semilogy(self.delta_history)
        plt.title('Convergence of Jacobi Iteration', fontsize=titlesize)
        plt.xlabel('Iteration', fontsize=labelsize)
        plt.ylabel('Maximum Change (log scale)', fontsize=labelsize)
        plt.xticks(fontsize=ticksize)
        plt.yticks(fontsize=ticksize)
        plt.grid(True)
        plt.tight_layout()
        plt.show()

    def plot_all_convergence(self):
        """
        Plot the convergence history (delta vs iterations) for all methods.
        """
        plt.plot(figsize=(8, 8))
        omega_values = [1.0, 1.0, 1.7, 1.8, 1.92] # add more indicative values?

        for i, method in enumerate(['Jacobi', 'Gauss-Seidel','SOR', 'SOR', 'SOR']):
            omega_temp = omega_values[i]
            diff = time_independent_diffusion(N=self.N, L=self.L, epsilon=self.epsilon,
                                              method=method, omega=omega_temp)
            diff.solve()
            plt.semilogy(diff.delta_history, label=rf"{method} ($\omega$ = {omega_temp})", color=colors[i])
        #plt.title(f'Convergence of different Methods', fontsize=titlesize)
        plt.xlabel('Iteration', fontsize=labelsize)
        plt.ylabel(r'Maximum Change $\delta$ (log scale)', fontsize=labelsize)
        plt.grid(True)
        plt.legend(fontsize=ticksize)
        plt.xticks(fontsize=ticksize)
        plt.yticks(fontsize=ticksize)
        plt.tight_layout()
        plt.savefig('../figures/convergence.pdf')
        plt.show()

    def test_2D_simulation(self):
        """""Test the correctness of the simulation by comparing the final state to the analytical solution"""
        diff = time_independent_diffusion(N=self.N, L=self.L, epsilon=self.epsilon, method=self.method, omega=self.omega)
        diff.solve()
        c_analytical = diff.y
        for x in range(self.N):
            cx = diff.c[:,x]
            np.testing.assert_allclose(cx, c_analytical, rtol=1e-2)
        print

    def add_line(self, x0, y0, x1, y1):
        """
        Add a line as a sink to the system domain. This value will be 0.

        Args:
            x0, y0: Starting point of the line ratios between 0 and 1
            x1, y1: Ending point of the line ratios between 0 and 1

        based off the simple DDA line generation algorithm:
        https://www.geeksforgeeks.org/dda-line-generation-algorithm-computer-graphics/
        """
        assert all(0 <= el <= 1 for el in [x0, y0, x1, y1]), \
               "line points must be in the range [0, 1]"
        coords = set()

        # map xs to the system domain
        x0 = int(x0 * self.N)
        x1 = int(x1 * self.N)

        # exclude the upper and lower bounds in the y-mapping
        y0 = 1 + int(y0 * self.N - 2)
        y1 = 1 + int(y1 * self.N - 2)

        dx = x1 - x0
        dy = y1 - y0

        steps = max(abs(dx), abs(dy))

        xinc = dx/steps
        yinc = dy/steps

        # start with 1st point
        x = x0
        y = y0
        coords.add((x0, y0))

        for i in range(steps):
            x = x + xinc
            y = y + yinc
            coords.add((round(x), round(y)))

        # add the objects to the object grid
        for x, y in coords:
            self.objects[y, x] = 1

    def add_polygon(self, points, method='line'):
        """
        Add a polygon as a sink to the system domain. This value will be 0.

        Args:
            points: List of points (x, y) that define the polygon
            method: Method to connect the points. 'line' connects each point to the next.
        """
        assert len(points) >= 3, "A polygon must have at least 3 points"
        assert all(0 <= x <= 1 and 0 <= y <= 1 for x, y in points), \
               "Polygon points must be in the range [0, 1]"
        if method == 'line':
            for i in range(len(points)):
                x0, y0 = points[i]
                x1, y1 = points[(i+1) % len(points)]
                self.add_line(x0, y0, x1, y1)
        else:
            raise ValueError(f"Unknown method: {method}")

    def add_rectangle(self, x0, y0, x1, y1):
        """
        Add a rectangle as a sink to the system domain. This value will be 0.

        Args:
            x0, y0: Bottom left corner of the rectangle ratios between 0 and 1
            x1, y1: Top right corner of the rectangle ratios between 0 and 1
        """
        assert all(0 <= el <= 1 for el in [x0, y0, x1, y1]), \
               "rectangle corners must be in the range [0, 1]"
        points = [(x0, y0), (x1, y0), (x1, y1), (x0, y1)]
        self.add_polygon(points)

    def add_square(self, x0, y0, size):
        """
        Add a square as a sink to the system domain. This value will be 0.

        Args:
            x0, y0: Bottom left corner of the square ratios between 0 and 1
            size: Size of the square
        """
        assert all(0 <= el <= 1 for el in [x0, y0]), \
               "square corner must be in the range [0, 1]"
        assert 0 <= size <= 1, "size must be in the range [0, 1]"
        x1 = x0 + size
        y1 = y0 + size
        self.add_rectangle(x0, y0, x1, y1)

    def add_circle(self, x0, y0, r):
        """
        Add a circle as a sink to the system domain. This value will be 0.

        Args:
            x0, y0: Center of the circle ratios between 0 and 1
            r: Radius of the circle
        """
        assert all(0 <= el <= 1 for el in [x0, y0]), \
               "circle center must be in the range [0, 1]"
        x0 = int(x0 * self.N)
        y0 = 1 + int(y0 * self.N - 2)
        r = int(r * self.N)

        for x in range(self.N):
            for y in range(1, self.N - 1):
                if (x - x0) ** 2 + (y - y0) ** 2 <= r ** 2:
                    self.objects[y, x] = 1

    def add_semi_circle(self, x0, y0, r):
        """
        Add a top-half semicircle as a sink to the system domain.

        Args:
            x0, y0: Center of the semicircle (normalized between 0 and 1).
            r: Radius of the semicircle (normalized between 0 and 1).
        """
        assert all(0 <= el <= 1 for el in [x0, y0]), \
            "Semicircle center must be in the range [0, 1]"

        # Convert normalized coordinates to grid indices
        x0 = int(x0 * self.N)
        y0 = 1 + int(y0 * self.N - 2)
        r = int(r * self.N)

        # Iterate through the grid and mark only the top-half of the circle
        for x in range(self.N):
            for y in range(1, self.N - 1):
                if (x - x0) ** 2 + (y - y0) ** 2 <= r ** 2 and y >= y0:
                    self.objects[y, x] = 1  # Fill the semicircle


    def init_objects(self):
        """
        Initialize some random objects in the system domain.
        """
        # horizontal line
        self.add_line(0.075, 0.9, 0.125, 0.9)
        # vertical line
        self.add_line(0.25, 0.925, 0.25, 0.875)
        # lil triangle (polygon)
        self.add_polygon([(0.375, 0.85), (0.4, 0.95), (0.44, 0.85)])
        # rectangle
        self.add_rectangle(0.55, 0.925, 0.6, 0.85)
        # # circle
        self.add_circle(0.85, 0.9, 0.075)

    def fill_triangle(self, p1, p2, p3):
        """
        Fill a triangle in the system domain.

        Args:
            p1, p2, p3: Tuples (x, y) representing the triangle vertices (normalized between 0 and 1).
        """
        assert all(0 <= x <= 1 and 0 <= y <= 1 for x, y in [p1, p2, p3]), \
            "Triangle points must be in the range [0, 1]"

        # Convert normalized coordinates to grid space
        x1, y1 = int(p1[0] * self.N), int(p1[1] * self.N)
        x2, y2 = int(p2[0] * self.N), int(p2[1] * self.N)
        x3, y3 = int(p3[0] * self.N), int(p3[1] * self.N)

        # Compute bounding box
        min_x = max(min(x1, x2, x3), 0)
        max_x = min(max(x1, x2, x3), self.N - 1)
        min_y = max(min(y1, y2, y3), 0)
        max_y = min(max(y1, y2, y3), self.N - 1)

        # Barycentric coordinate method to determine if a point is inside the triangle
        def is_inside(px, py):
            detT = (y2 - y3) * (x1 - x3) + (x3 - x2) * (y1 - y3)
            alpha = ((y2 - y3) * (px - x3) + (x3 - x2) * (py - y3)) / detT
            beta = ((y3 - y1) * (px - x3) + (x1 - x3) * (py - y3)) / detT
            gamma = 1 - alpha - beta
            return 0 <= alpha <= 1 and 0 <= beta <= 1 and 0 <= gamma <= 1

        # Iterate through the bounding box and fill in the triangle
        for x in range(min_x, max_x + 1):
            for y in range(min_y, max_y + 1):
                if is_inside(x, y):
                    self.objects[y, x] = 1  # Fill the triangle

    def init_heart(self):
        self.fill_triangle((0.5, 0.3), (0.3, 0.6), (0.7, 0.6))  # Fills a triangle
        self.add_semi_circle(0.4, 0.6, 0.1)
        self.add_semi_circle(0.6, 0.6, 0.1)


if __name__ == "__main__":
 # Example usage with stable parameters
    N = 50
    L = 1.0
    epsilon = 1e-6

    methods = [
        ('Jacobi', 1.0),
        ('Gauss-Seidel', 1.0),
        ('SOR', 1.7),
        ('SOR', 1.8),
        ('SOR', 1.9),
    ]

    # diff = time_independent_diffusion(N=N, L=L, epsilon=epsilon, method='Jacobi')
    # print("Testing against analytical solution...")
    # try:
    #     diff.test_2D_simulation()
    #     print("Test passed! Numerical solution matches analytical solution within tolerance.")
    # except AssertionError as e:
        # print("Test failed:", e)

<<<<<<< HEAD
    diff.plot_all_convergence()
    diff.plot_omega_N()
    #diff.optimal_omega_binarysearch()
    #diff.plot_all_concentrations()
=======
    # diff.plot_omega_N()
    # diff.optimal_omega_binarysearch()
    # diff.plot_all_concentrations()
>>>>>>> bb70e007

    # for method, omega in methods:
    #     print(f"\nSolving with {method.upper()} method:")
    #     diff = time_independent_diffusion(N=N, L=L, epsilon=epsilon,
    #                                       method=method, omega=omega)
    #     diff.solve()
    #     diff.plot()
    #     diff.plot_convergence()

    def test_objects():
        N = 200
        L = 1.0
        epsilon = 1e-6

        methods = [
            ('SOR', 1.92),
        ]

        for method, omega in methods:
            print(f"\nSolving with {method.upper()} method:")
            diff = time_independent_diffusion(N=N, L=L, epsilon=epsilon,
                                            method=method, omega=omega)
            diff.init_heart()

            diff.solve()
            diff.plot()

<<<<<<< HEAD
    #test_objects()
=======
    # test_objects()

    def test_omega_objects():
        N = 50
        L = 1.0
        epsilon = 1e-6

        diff = time_independent_diffusion(N=N, L=L, epsilon=epsilon, method='SOR')
        # set to true so then adds the heart to the diffusion objects
        diff.optimal_omega_binarysearch(objects=True)

    test_omega_objects()

>>>>>>> bb70e007
<|MERGE_RESOLUTION|>--- conflicted
+++ resolved
@@ -238,11 +238,7 @@
         plt.colorbar(im, label='Concentration')
         plt.xlabel('x', fontsize=labelsize)
         plt.ylabel('y', fontsize=labelsize)
-<<<<<<< HEAD
-        plt.title(f'Steady State Concentration Distribution({self.method})', fontsize=titlesize)
-=======
         plt.title(f'Steady State Concentration Distribution ({self.method})', fontsize=titlesize)
->>>>>>> bb70e007
         plt.yticks(fontsize=ticksize)
         plt.xticks(fontsize=ticksize)
         plt.tight_layout()
@@ -509,16 +505,10 @@
     # except AssertionError as e:
         # print("Test failed:", e)
 
-<<<<<<< HEAD
     diff.plot_all_convergence()
     diff.plot_omega_N()
     #diff.optimal_omega_binarysearch()
     #diff.plot_all_concentrations()
-=======
-    # diff.plot_omega_N()
-    # diff.optimal_omega_binarysearch()
-    # diff.plot_all_concentrations()
->>>>>>> bb70e007
 
     # for method, omega in methods:
     #     print(f"\nSolving with {method.upper()} method:")
@@ -546,9 +536,6 @@
             diff.solve()
             diff.plot()
 
-<<<<<<< HEAD
-    #test_objects()
-=======
     # test_objects()
 
     def test_omega_objects():
@@ -562,4 +549,3 @@
 
     test_omega_objects()
 
->>>>>>> bb70e007
