--- conflicted
+++ resolved
@@ -163,10 +163,7 @@
         plt.grid(True)
         plt.tight_layout()
         plt.show()
-<<<<<<< HEAD
-
-=======
-    
+
     def plot_all_convergence(self):
         """
         Plot the convergence history (delta vs iterations) for all methods.
@@ -174,10 +171,10 @@
         plt.plot(figsize=(18, 6))
         colors = ['tab:blue', 'tab:green', 'tab:red']
         omega_values = [1.0, 1.0, 1.5]
-        
+
         for i, method in enumerate(['jacobi', 'gauss-seidel', 'sor']):
             self.omega = omega_values[i]
-            diff = time_independent_diffusion(N=self.N, L=self.L, epsilon=self.epsilon, 
+            diff = time_independent_diffusion(N=self.N, L=self.L, epsilon=self.epsilon,
                                               method=method, omega=self.omega)
             diff.solve()
             plt.semilogy(diff.delta_history, label=method.capitalize(), color=colors[i])
@@ -186,11 +183,10 @@
         plt.ylabel('Maximum Change (log scale)')
         plt.grid(True)
         plt.legend()
-        
+
         plt.tight_layout()
         plt.show()
-        
->>>>>>> ea2ea0d5
+
     # def animate(self, num_frames=200, interval=100, steps_per_frame=1):
     #     """Animate the evolution of the system
     #     Args:
@@ -237,23 +233,13 @@
         ('sor', 1.9),
     ]
 
-<<<<<<< HEAD
-    for method, omega in methods:
-        print(f"\nSolving with {method.upper()} method:")
-        diff = time_independent_diffusion(N=N, L=L, epsilon=epsilon,
-                                          method=method, omega=omega)
-        diff.solve()
-        diff.plot()
-        diff.plot_convergence()
-=======
     diff = time_independent_diffusion(N=N, L=L, epsilon=epsilon, method='jacobi')
     diff.plot_all_convergence()
 
     # for method, omega in methods:
     #     print(f"\nSolving with {method.upper()} method:")
-    #     diff = time_independent_diffusion(N=N, L=L, epsilon=epsilon, 
+    #     diff = time_independent_diffusion(N=N, L=L, epsilon=epsilon,
     #                                       method=method, omega=omega)
     #     diff.solve()
     #     diff.plot()
-    #     diff.plot_convergence()
->>>>>>> ea2ea0d5
+    #     diff.plot_convergence()